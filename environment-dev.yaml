name: ibis-omniscidb-dev
channels:
- nodefaults
- conda-forge

dependencies:

# core
<<<<<<< HEAD
- numba <0.54
=======
- ibis-framework  # TODO: require Ibis 2.0 when it's released
- numba
>>>>>>> 79141a00
- pandas
- pyomnisci >=0.27.0
- pyomniscidb >=5.5.2
- pyarrow
- rbc >=0.4.0
- python 3.8.*
- sqlalchemy

# geo
- geopandas
- gdal

# dev
- black
- pip
- pre-commit
- pytest
- pytest-cov
- pytest-mock
- mock
- flake8
- flake8-comprehensions
- mypy
- isort
- pydocstyle
- setuptools-scm<|MERGE_RESOLUTION|>--- conflicted
+++ resolved
@@ -6,12 +6,7 @@
 dependencies:
 
 # core
-<<<<<<< HEAD
-- numba <0.54
-=======
-- ibis-framework  # TODO: require Ibis 2.0 when it's released
 - numba
->>>>>>> 79141a00
 - pandas
 - pyomnisci >=0.27.0
 - pyomniscidb >=5.5.2

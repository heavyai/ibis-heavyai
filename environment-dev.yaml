name: ibis-omniscidb-dev
channels:
- nodefaults
- conda-forge

dependencies:

# core
<<<<<<< HEAD
=======
- ibis-framework  # TODO: require Ibis 2.0 when it's released
- numba <0.54
>>>>>>> 59aa0ff4
- pandas
- pyomnisci >=0.27.0
- pyomniscidb >=5.5.2
- pyarrow
<<<<<<< HEAD
- numpy
- rbc>=0.4.0
=======
- rbc >=0.4.0
# ibis 1.4 for python 3.7 installs pymapd, and ibis-omniscidb
# doens't use pymapd anymore
>>>>>>> 59aa0ff4
- python 3.8.*
- sqlalchemy

<<<<<<< HEAD
# geo
- geopandas
- gdal
=======
# TODO: sqlalchemy pinning should be removed when Ibis 2.0 is released
- sqlalchemy <1.4
>>>>>>> 59aa0ff4

# dev
- black
- pip
- pre-commit
- pytest
- pytest-cov
- pytest-mock
- mock
- flake8
- flake8-comprehensions
- mypy
- isort
- pydocstyle
- setuptools-scm<|MERGE_RESOLUTION|>--- conflicted
+++ resolved
@@ -6,34 +6,18 @@
 dependencies:
 
 # core
-<<<<<<< HEAD
-=======
-- ibis-framework  # TODO: require Ibis 2.0 when it's released
 - numba <0.54
->>>>>>> 59aa0ff4
 - pandas
 - pyomnisci >=0.27.0
 - pyomniscidb >=5.5.2
 - pyarrow
-<<<<<<< HEAD
-- numpy
-- rbc>=0.4.0
-=======
 - rbc >=0.4.0
-# ibis 1.4 for python 3.7 installs pymapd, and ibis-omniscidb
-# doens't use pymapd anymore
->>>>>>> 59aa0ff4
 - python 3.8.*
 - sqlalchemy
 
-<<<<<<< HEAD
 # geo
 - geopandas
 - gdal
-=======
-# TODO: sqlalchemy pinning should be removed when Ibis 2.0 is released
-- sqlalchemy <1.4
->>>>>>> 59aa0ff4
 
 # dev
 - black
